"""
.. warning::
  Beta Feature!

**Cache** provides an optional caching layer for LLMs.

Cache is useful for two reasons:

- It can save you money by reducing the number of API calls you make to the LLM
  provider if you're often requesting the same completion multiple times.
- It can speed up your application by reducing the number of API calls you make
  to the LLM provider.

Cache directly competes with Memory. See documentation for Pros and Cons.

**Class hierarchy:**

.. code-block::

    BaseCache --> <name>Cache  # Examples: InMemoryCache, RedisCache, GPTCache
"""
from __future__ import annotations

import hashlib
import inspect
import json
import logging
import warnings
from datetime import timedelta
from functools import lru_cache
from typing import (
    TYPE_CHECKING,
    Any,
    Callable,
    Dict,
    List,
    Optional,
    Tuple,
    Type,
    Union,
    cast,
)

from sqlalchemy import Column, Integer, String, create_engine, select
from sqlalchemy.engine.base import Engine
from sqlalchemy.orm import Session

try:
    from sqlalchemy.orm import declarative_base
except ImportError:
    from sqlalchemy.ext.declarative import declarative_base


from langchain.llms.base import LLM, get_prompts
from langchain.load.dump import dumps
from langchain.load.load import loads
from langchain.schema import ChatGeneration, Generation
from langchain.schema.cache import RETURN_VAL_TYPE, BaseCache
from langchain.schema.embeddings import Embeddings
from langchain.utils import get_from_env
from langchain.vectorstores.redis import Redis as RedisVectorstore

logger = logging.getLogger(__file__)

if TYPE_CHECKING:
    import momento
    from cassandra.cluster import Session as CassandraSession


def _hash(_input: str) -> str:
    """Use a deterministic hashing approach."""
    return hashlib.md5(_input.encode()).hexdigest()


def _dump_generations_to_json(generations: RETURN_VAL_TYPE) -> str:
    """Dump generations to json.

    Args:
        generations (RETURN_VAL_TYPE): A list of language model generations.

    Returns:
        str: Json representing a list of generations.

    Warning: would not work well with arbitrary subclasses of `Generation`
    """
    return json.dumps([generation.dict() for generation in generations])


def _load_generations_from_json(generations_json: str) -> RETURN_VAL_TYPE:
    """Load generations from json.

    Args:
        generations_json (str): A string of json representing a list of generations.

    Raises:
        ValueError: Could not decode json string to list of generations.

    Returns:
        RETURN_VAL_TYPE: A list of generations.

    Warning: would not work well with arbitrary subclasses of `Generation`
    """
    try:
        results = json.loads(generations_json)
        return [Generation(**generation_dict) for generation_dict in results]
    except json.JSONDecodeError:
        raise ValueError(
            f"Could not decode json to list of generations: {generations_json}"
        )


def _dumps_generations(generations: RETURN_VAL_TYPE) -> str:
    """
    Serialization for generic RETURN_VAL_TYPE, i.e. sequence of `Generation`

    Args:
        generations (RETURN_VAL_TYPE): A list of language model generations.

    Returns:
        str: a single string representing a list of generations.

    This function (+ its counterpart `_loads_generations`) rely on
    the dumps/loads pair with Reviver, so are able to deal
    with all subclasses of Generation.

    Each item in the list can be `dumps`ed to a string,
    then we make the whole list of strings into a json-dumped.
    """
    return json.dumps([dumps(_item) for _item in generations])


<<<<<<< HEAD
def _loads_generations(generations_str: str) -> RETURN_VAL_TYPE:
=======
def _loads_generations(generations_str: str) -> Union[RETURN_VAL_TYPE, None]:
>>>>>>> 957956ba
    """
    Deserialization of a string into a generic RETURN_VAL_TYPE
    (i.e. a sequence of `Generation`).

    See `_dumps_generations`, the inverse of this function.

    Args:
        generations_str (str): A string representing a list of generations.

<<<<<<< HEAD
    Raises:
        ValueError: Could not decode input string to list of generations.
=======
    Compatible with the legacy cache-blob format
    Does not raise exceptions for malformed entries, just logs a warning
    and returns none: the caller should be prepared for such a cache miss.
>>>>>>> 957956ba

    Returns:
        RETURN_VAL_TYPE: A list of generations.
    """
    try:
<<<<<<< HEAD
        return [loads(_item_str) for _item_str in json.loads(generations_str)]
    except json.JSONDecodeError:
        raise ValueError(
            f"Could not decode json to list of generations: {generations_str}"
        )
=======
        generations = [loads(_item_str) for _item_str in json.loads(generations_str)]
        return generations
    except (json.JSONDecodeError, TypeError):
        # deferring the (soft) handling to after the legacy-format attempt
        pass

    try:
        gen_dicts = json.loads(generations_str)
        # not relying on `_load_generations_from_json` (which could disappear):
        generations = [Generation(**generation_dict) for generation_dict in gen_dicts]
        logger.warning(
            f"Legacy 'Generation' cached blob encountered: '{generations_str}'"
        )
        return generations
    except (json.JSONDecodeError, TypeError):
        logger.warning(
            f"Malformed/unparsable cached blob encountered: '{generations_str}'"
        )
        return None
>>>>>>> 957956ba


class InMemoryCache(BaseCache):
    """Cache that stores things in memory."""

    def __init__(self) -> None:
        """Initialize with empty cache."""
        self._cache: Dict[Tuple[str, str], RETURN_VAL_TYPE] = {}

    def lookup(self, prompt: str, llm_string: str) -> Optional[RETURN_VAL_TYPE]:
        """Look up based on prompt and llm_string."""
        return self._cache.get((prompt, llm_string), None)

    def update(self, prompt: str, llm_string: str, return_val: RETURN_VAL_TYPE) -> None:
        """Update cache based on prompt and llm_string."""
        self._cache[(prompt, llm_string)] = return_val

    def clear(self, **kwargs: Any) -> None:
        """Clear cache."""
        self._cache = {}


Base = declarative_base()


class FullLLMCache(Base):  # type: ignore
    """SQLite table for full LLM Cache (all generations)."""

    __tablename__ = "full_llm_cache"
    prompt = Column(String, primary_key=True)
    llm = Column(String, primary_key=True)
    idx = Column(Integer, primary_key=True)
    response = Column(String)


class SQLAlchemyCache(BaseCache):
    """Cache that uses SQAlchemy as a backend."""

    def __init__(self, engine: Engine, cache_schema: Type[FullLLMCache] = FullLLMCache):
        """Initialize by creating all tables."""
        self.engine = engine
        self.cache_schema = cache_schema
        self.cache_schema.metadata.create_all(self.engine)

    def lookup(self, prompt: str, llm_string: str) -> Optional[RETURN_VAL_TYPE]:
        """Look up based on prompt and llm_string."""
        stmt = (
            select(self.cache_schema.response)
            .where(self.cache_schema.prompt == prompt)  # type: ignore
            .where(self.cache_schema.llm == llm_string)
            .order_by(self.cache_schema.idx)
        )
        with Session(self.engine) as session:
            rows = session.execute(stmt).fetchall()
            if rows:
                try:
                    return [loads(row[0]) for row in rows]
                except Exception:
                    logger.warning(
                        "Retrieving a cache value that could not be deserialized "
                        "properly. This is likely due to the cache being in an "
                        "older format. Please recreate your cache to avoid this "
                        "error."
                    )
                    # In a previous life we stored the raw text directly
                    # in the table, so assume it's in that format.
                    return [Generation(text=row[0]) for row in rows]
        return None

    def update(self, prompt: str, llm_string: str, return_val: RETURN_VAL_TYPE) -> None:
        """Update based on prompt and llm_string."""
        items = [
            self.cache_schema(prompt=prompt, llm=llm_string, response=dumps(gen), idx=i)
            for i, gen in enumerate(return_val)
        ]
        with Session(self.engine) as session, session.begin():
            for item in items:
                session.merge(item)

    def clear(self, **kwargs: Any) -> None:
        """Clear cache."""
        with Session(self.engine) as session:
            session.query(self.cache_schema).delete()
            session.commit()


class SQLiteCache(SQLAlchemyCache):
    """Cache that uses SQLite as a backend."""

    def __init__(self, database_path: str = ".langchain.db"):
        """Initialize by creating the engine and all tables."""
        engine = create_engine(f"sqlite:///{database_path}")
        super().__init__(engine)


class RedisCache(BaseCache):
    """Cache that uses Redis as a backend."""

    def __init__(self, redis_: Any, *, ttl: Optional[int] = None):
        """
        Initialize an instance of RedisCache.

        This method initializes an object with Redis caching capabilities.
        It takes a `redis_` parameter, which should be an instance of a Redis
        client class, allowing the object to interact with a Redis
        server for caching purposes.

        Parameters:
            redis_ (Any): An instance of a Redis client class
                (e.g., redis.Redis) used for caching.
                This allows the object to communicate with a
                Redis server for caching operations.
            ttl (int, optional): Time-to-live (TTL) for cached items in seconds.
                If provided, it sets the time duration for how long cached
                items will remain valid. If not provided, cached items will not
                have an automatic expiration.
        """
        try:
            from redis import Redis
        except ImportError:
            raise ValueError(
                "Could not import redis python package. "
                "Please install it with `pip install redis`."
            )
        if not isinstance(redis_, Redis):
            raise ValueError("Please pass in Redis object.")
        self.redis = redis_
        self.ttl = ttl

    def _key(self, prompt: str, llm_string: str) -> str:
        """Compute key from prompt and llm_string"""
        return _hash(prompt + llm_string)

    def lookup(self, prompt: str, llm_string: str) -> Optional[RETURN_VAL_TYPE]:
        """Look up based on prompt and llm_string."""
        generations = []
        # Read from a Redis HASH
        results = self.redis.hgetall(self._key(prompt, llm_string))
        if results:
            for _, text in results.items():
                generations.append(Generation(text=text))
        return generations if generations else None

    def update(self, prompt: str, llm_string: str, return_val: RETURN_VAL_TYPE) -> None:
        """Update cache based on prompt and llm_string."""
        for gen in return_val:
            if not isinstance(gen, Generation):
                raise ValueError(
                    "RedisCache only supports caching of normal LLM generations, "
                    f"got {type(gen)}"
                )
            if isinstance(gen, ChatGeneration):
                warnings.warn(
                    "NOTE: Generation has not been cached. RedisCache does not"
                    " support caching ChatModel outputs."
                )
                return
        # Write to a Redis HASH
        key = self._key(prompt, llm_string)

        with self.redis.pipeline() as pipe:
            pipe.hset(
                key,
                mapping={
                    str(idx): generation.text
                    for idx, generation in enumerate(return_val)
                },
            )
            if self.ttl is not None:
                pipe.expire(key, self.ttl)

            pipe.execute()

    def clear(self, **kwargs: Any) -> None:
        """Clear cache. If `asynchronous` is True, flush asynchronously."""
        asynchronous = kwargs.get("asynchronous", False)
        self.redis.flushdb(asynchronous=asynchronous, **kwargs)


class RedisSemanticCache(BaseCache):
    """Cache that uses Redis as a vector-store backend."""

    # TODO - implement a TTL policy in Redis

    DEFAULT_SCHEMA = {
        "content_key": "prompt",
        "text": [
            {"name": "prompt"},
        ],
        "extra": [{"name": "return_val"}, {"name": "llm_string"}],
    }

    def __init__(
        self, redis_url: str, embedding: Embeddings, score_threshold: float = 0.2
    ):
        """Initialize by passing in the `init` GPTCache func

        Args:
            redis_url (str): URL to connect to Redis.
            embedding (Embedding): Embedding provider for semantic encoding and search.
            score_threshold (float, 0.2):

        Example:

        .. code-block:: python

            import langchain

            from langchain.cache import RedisSemanticCache
            from langchain.embeddings import OpenAIEmbeddings

            langchain.llm_cache = RedisSemanticCache(
                redis_url="redis://localhost:6379",
                embedding=OpenAIEmbeddings()
            )

        """
        self._cache_dict: Dict[str, RedisVectorstore] = {}
        self.redis_url = redis_url
        self.embedding = embedding
        self.score_threshold = score_threshold

    def _index_name(self, llm_string: str) -> str:
        hashed_index = _hash(llm_string)
        return f"cache:{hashed_index}"

    def _get_llm_cache(self, llm_string: str) -> RedisVectorstore:
        index_name = self._index_name(llm_string)

        # return vectorstore client for the specific llm string
        if index_name in self._cache_dict:
            return self._cache_dict[index_name]

        # create new vectorstore client for the specific llm string
        try:
            self._cache_dict[index_name] = RedisVectorstore.from_existing_index(
                embedding=self.embedding,
                index_name=index_name,
                redis_url=self.redis_url,
                schema=cast(Dict, self.DEFAULT_SCHEMA),
            )
        except ValueError:
            redis = RedisVectorstore(
                embedding=self.embedding,
                index_name=index_name,
                redis_url=self.redis_url,
                index_schema=cast(Dict, self.DEFAULT_SCHEMA),
            )
            _embedding = self.embedding.embed_query(text="test")
            redis._create_index(dim=len(_embedding))
            self._cache_dict[index_name] = redis

        return self._cache_dict[index_name]

    def clear(self, **kwargs: Any) -> None:
        """Clear semantic cache for a given llm_string."""
        index_name = self._index_name(kwargs["llm_string"])
        if index_name in self._cache_dict:
            self._cache_dict[index_name].drop_index(
                index_name=index_name, delete_documents=True, redis_url=self.redis_url
            )
            del self._cache_dict[index_name]

    def lookup(self, prompt: str, llm_string: str) -> Optional[RETURN_VAL_TYPE]:
        """Look up based on prompt and llm_string."""
        llm_cache = self._get_llm_cache(llm_string)
        generations: List = []
        # Read from a Hash
        results = llm_cache.similarity_search(
            query=prompt,
            k=1,
            distance_threshold=self.score_threshold,
        )
        if results:
            for document in results:
                generations.extend(
                    _load_generations_from_json(document.metadata["return_val"])
                )
        return generations if generations else None

    def update(self, prompt: str, llm_string: str, return_val: RETURN_VAL_TYPE) -> None:
        """Update cache based on prompt and llm_string."""
        for gen in return_val:
            if not isinstance(gen, Generation):
                raise ValueError(
                    "RedisSemanticCache only supports caching of "
                    f"normal LLM generations, got {type(gen)}"
                )
            if isinstance(gen, ChatGeneration):
                warnings.warn(
                    "NOTE: Generation has not been cached. RedisSentimentCache does not"
                    " support caching ChatModel outputs."
                )
                return
        llm_cache = self._get_llm_cache(llm_string)
        _dump_generations_to_json([g for g in return_val])
        metadata = {
            "llm_string": llm_string,
            "prompt": prompt,
            "return_val": _dump_generations_to_json([g for g in return_val]),
        }
        llm_cache.add_texts(texts=[prompt], metadatas=[metadata])


class GPTCache(BaseCache):
    """Cache that uses GPTCache as a backend."""

    def __init__(
        self,
        init_func: Union[
            Callable[[Any, str], None], Callable[[Any], None], None
        ] = None,
    ):
        """Initialize by passing in init function (default: `None`).

        Args:
            init_func (Optional[Callable[[Any], None]]): init `GPTCache` function
            (default: `None`)

        Example:
        .. code-block:: python

            # Initialize GPTCache with a custom init function
            import gptcache
            from gptcache.processor.pre import get_prompt
            from gptcache.manager.factory import get_data_manager

            # Avoid multiple caches using the same file,
            causing different llm model caches to affect each other

            def init_gptcache(cache_obj: gptcache.Cache, llm str):
                cache_obj.init(
                    pre_embedding_func=get_prompt,
                    data_manager=manager_factory(
                        manager="map",
                        data_dir=f"map_cache_{llm}"
                    ),
                )

            langchain.llm_cache = GPTCache(init_gptcache)

        """
        try:
            import gptcache  # noqa: F401
        except ImportError:
            raise ImportError(
                "Could not import gptcache python package. "
                "Please install it with `pip install gptcache`."
            )

        self.init_gptcache_func: Union[
            Callable[[Any, str], None], Callable[[Any], None], None
        ] = init_func
        self.gptcache_dict: Dict[str, Any] = {}

    def _new_gptcache(self, llm_string: str) -> Any:
        """New gptcache object"""
        from gptcache import Cache
        from gptcache.manager.factory import get_data_manager
        from gptcache.processor.pre import get_prompt

        _gptcache = Cache()
        if self.init_gptcache_func is not None:
            sig = inspect.signature(self.init_gptcache_func)
            if len(sig.parameters) == 2:
                self.init_gptcache_func(_gptcache, llm_string)  # type: ignore[call-arg]
            else:
                self.init_gptcache_func(_gptcache)  # type: ignore[call-arg]
        else:
            _gptcache.init(
                pre_embedding_func=get_prompt,
                data_manager=get_data_manager(data_path=llm_string),
            )

        self.gptcache_dict[llm_string] = _gptcache
        return _gptcache

    def _get_gptcache(self, llm_string: str) -> Any:
        """Get a cache object.

        When the corresponding llm model cache does not exist, it will be created."""
        _gptcache = self.gptcache_dict.get(llm_string, None)
        if not _gptcache:
            _gptcache = self._new_gptcache(llm_string)
        return _gptcache

    def lookup(self, prompt: str, llm_string: str) -> Optional[RETURN_VAL_TYPE]:
        """Look up the cache data.
        First, retrieve the corresponding cache object using the `llm_string` parameter,
        and then retrieve the data from the cache based on the `prompt`.
        """
        from gptcache.adapter.api import get

        _gptcache = self._get_gptcache(llm_string)

        res = get(prompt, cache_obj=_gptcache)
        if res:
            return [
                Generation(**generation_dict) for generation_dict in json.loads(res)
            ]
        return None

    def update(self, prompt: str, llm_string: str, return_val: RETURN_VAL_TYPE) -> None:
        """Update cache.
        First, retrieve the corresponding cache object using the `llm_string` parameter,
        and then store the `prompt` and `return_val` in the cache object.
        """
        for gen in return_val:
            if not isinstance(gen, Generation):
                raise ValueError(
                    "GPTCache only supports caching of normal LLM generations, "
                    f"got {type(gen)}"
                )
        from gptcache.adapter.api import put

        _gptcache = self._get_gptcache(llm_string)
        handled_data = json.dumps([generation.dict() for generation in return_val])
        put(prompt, handled_data, cache_obj=_gptcache)
        return None

    def clear(self, **kwargs: Any) -> None:
        """Clear cache."""
        from gptcache import Cache

        for gptcache_instance in self.gptcache_dict.values():
            gptcache_instance = cast(Cache, gptcache_instance)
            gptcache_instance.flush()

        self.gptcache_dict.clear()


def _ensure_cache_exists(cache_client: momento.CacheClient, cache_name: str) -> None:
    """Create cache if it doesn't exist.

    Raises:
        SdkException: Momento service or network error
        Exception: Unexpected response
    """
    from momento.responses import CreateCache

    create_cache_response = cache_client.create_cache(cache_name)
    if isinstance(create_cache_response, CreateCache.Success) or isinstance(
        create_cache_response, CreateCache.CacheAlreadyExists
    ):
        return None
    elif isinstance(create_cache_response, CreateCache.Error):
        raise create_cache_response.inner_exception
    else:
        raise Exception(f"Unexpected response cache creation: {create_cache_response}")


def _validate_ttl(ttl: Optional[timedelta]) -> None:
    if ttl is not None and ttl <= timedelta(seconds=0):
        raise ValueError(f"ttl must be positive but was {ttl}.")


class MomentoCache(BaseCache):
    """Cache that uses Momento as a backend. See https://gomomento.com/"""

    def __init__(
        self,
        cache_client: momento.CacheClient,
        cache_name: str,
        *,
        ttl: Optional[timedelta] = None,
        ensure_cache_exists: bool = True,
    ):
        """Instantiate a prompt cache using Momento as a backend.

        Note: to instantiate the cache client passed to MomentoCache,
        you must have a Momento account. See https://gomomento.com/.

        Args:
            cache_client (CacheClient): The Momento cache client.
            cache_name (str): The name of the cache to use to store the data.
            ttl (Optional[timedelta], optional): The time to live for the cache items.
                Defaults to None, ie use the client default TTL.
            ensure_cache_exists (bool, optional): Create the cache if it doesn't
                exist. Defaults to True.

        Raises:
            ImportError: Momento python package is not installed.
            TypeError: cache_client is not of type momento.CacheClientObject
            ValueError: ttl is non-null and non-negative
        """
        try:
            from momento import CacheClient
        except ImportError:
            raise ImportError(
                "Could not import momento python package. "
                "Please install it with `pip install momento`."
            )
        if not isinstance(cache_client, CacheClient):
            raise TypeError("cache_client must be a momento.CacheClient object.")
        _validate_ttl(ttl)
        if ensure_cache_exists:
            _ensure_cache_exists(cache_client, cache_name)

        self.cache_client = cache_client
        self.cache_name = cache_name
        self.ttl = ttl

    @classmethod
    def from_client_params(
        cls,
        cache_name: str,
        ttl: timedelta,
        *,
        configuration: Optional[momento.config.Configuration] = None,
        auth_token: Optional[str] = None,
        **kwargs: Any,
    ) -> MomentoCache:
        """Construct cache from CacheClient parameters."""
        try:
            from momento import CacheClient, Configurations, CredentialProvider
        except ImportError:
            raise ImportError(
                "Could not import momento python package. "
                "Please install it with `pip install momento`."
            )
        if configuration is None:
            configuration = Configurations.Laptop.v1()
        auth_token = auth_token or get_from_env("auth_token", "MOMENTO_AUTH_TOKEN")
        credentials = CredentialProvider.from_string(auth_token)
        cache_client = CacheClient(configuration, credentials, default_ttl=ttl)
        return cls(cache_client, cache_name, ttl=ttl, **kwargs)

    def __key(self, prompt: str, llm_string: str) -> str:
        """Compute cache key from prompt and associated model and settings.

        Args:
            prompt (str): The prompt run through the language model.
            llm_string (str): The language model version and settings.

        Returns:
            str: The cache key.
        """
        return _hash(prompt + llm_string)

    def lookup(self, prompt: str, llm_string: str) -> Optional[RETURN_VAL_TYPE]:
        """Lookup llm generations in cache by prompt and associated model and settings.

        Args:
            prompt (str): The prompt run through the language model.
            llm_string (str): The language model version and settings.

        Raises:
            SdkException: Momento service or network error

        Returns:
            Optional[RETURN_VAL_TYPE]: A list of language model generations.
        """
        from momento.responses import CacheGet

        generations: RETURN_VAL_TYPE = []

        get_response = self.cache_client.get(
            self.cache_name, self.__key(prompt, llm_string)
        )
        if isinstance(get_response, CacheGet.Hit):
            value = get_response.value_string
            generations = _load_generations_from_json(value)
        elif isinstance(get_response, CacheGet.Miss):
            pass
        elif isinstance(get_response, CacheGet.Error):
            raise get_response.inner_exception
        return generations if generations else None

    def update(self, prompt: str, llm_string: str, return_val: RETURN_VAL_TYPE) -> None:
        """Store llm generations in cache.

        Args:
            prompt (str): The prompt run through the language model.
            llm_string (str): The language model string.
            return_val (RETURN_VAL_TYPE): A list of language model generations.

        Raises:
            SdkException: Momento service or network error
            Exception: Unexpected response
        """
        for gen in return_val:
            if not isinstance(gen, Generation):
                raise ValueError(
                    "Momento only supports caching of normal LLM generations, "
                    f"got {type(gen)}"
                )
        key = self.__key(prompt, llm_string)
        value = _dump_generations_to_json(return_val)
        set_response = self.cache_client.set(self.cache_name, key, value, self.ttl)
        from momento.responses import CacheSet

        if isinstance(set_response, CacheSet.Success):
            pass
        elif isinstance(set_response, CacheSet.Error):
            raise set_response.inner_exception
        else:
            raise Exception(f"Unexpected response: {set_response}")

    def clear(self, **kwargs: Any) -> None:
        """Clear the cache.

        Raises:
            SdkException: Momento service or network error
        """
        from momento.responses import CacheFlush

        flush_response = self.cache_client.flush_cache(self.cache_name)
        if isinstance(flush_response, CacheFlush.Success):
            pass
        elif isinstance(flush_response, CacheFlush.Error):
            raise flush_response.inner_exception


CASSANDRA_CACHE_DEFAULT_TABLE_NAME = "langchain_llm_cache"
CASSANDRA_CACHE_DEFAULT_TTL_SECONDS = None


class CassandraCache(BaseCache):
    """
    Cache that uses Cassandra / Astra DB as a backend.

    It uses a single Cassandra table.
    The lookup keys (which get to form the primary key) are:
        - prompt, a string
        - llm_string, a deterministic str representation of the model parameters.
          (needed to prevent collisions same-prompt-different-model collisions)
    """

    def __init__(
        self,
        session: Optional[CassandraSession] = None,
        keyspace: Optional[str] = None,
        table_name: str = CASSANDRA_CACHE_DEFAULT_TABLE_NAME,
        ttl_seconds: Optional[int] = CASSANDRA_CACHE_DEFAULT_TTL_SECONDS,
        skip_provisioning: bool = False,
    ):
        """
        Initialize with a ready session and a keyspace name.
        Args:
            session (cassandra.cluster.Session): an open Cassandra session
            keyspace (str): the keyspace to use for storing the cache
            table_name (str): name of the Cassandra table to use as cache
            ttl_seconds (optional int): time-to-live for cache entries
                (default: None, i.e. forever)
        """
        try:
            from cassio.table import ElasticCassandraTable
        except (ImportError, ModuleNotFoundError):
            raise ValueError(
                "Could not import cassio python package. "
                "Please install it with `pip install cassio`."
            )

        self.session = session
        self.keyspace = keyspace
        self.table_name = table_name
        self.ttl_seconds = ttl_seconds

        self.kv_cache = ElasticCassandraTable(
            session=self.session,
            keyspace=self.keyspace,
            table=self.table_name,
            keys=["llm_string", "prompt"],
            primary_key_type=["TEXT", "TEXT"],
            ttl_seconds=self.ttl_seconds,
            skip_provisioning=skip_provisioning,
        )

    def lookup(self, prompt: str, llm_string: str) -> Optional[RETURN_VAL_TYPE]:
        """Look up based on prompt and llm_string."""
        item = self.kv_cache.get(
            llm_string=_hash(llm_string),
            prompt=_hash(prompt),
        )
<<<<<<< HEAD
        if item:
            return _loads_generations(item["body_blob"])
=======
        if item is not None:
            generations = _loads_generations(item["body_blob"])
            # this protects against malformed cached items:
            if generations is not None:
                return generations
            else:
                return None
>>>>>>> 957956ba
        else:
            return None

    def update(self, prompt: str, llm_string: str, return_val: RETURN_VAL_TYPE) -> None:
        """Update cache based on prompt and llm_string."""
        blob = _dumps_generations(return_val)
        self.kv_cache.put(
            llm_string=_hash(llm_string),
            prompt=_hash(prompt),
            body_blob=blob,
        )

    def delete_through_llm(
        self, prompt: str, llm: LLM, stop: Optional[List[str]] = None
    ) -> None:
        """
        A wrapper around `delete` with the LLM being passed.
        In case the llm(prompt) calls have a `stop` param, you should pass it here
        """
        llm_string = get_prompts(
            {**llm.dict(), **{"stop": stop}},
            [],
        )[1]
        return self.delete(prompt, llm_string=llm_string)

    def delete(self, prompt: str, llm_string: str) -> None:
        """Evict from cache if there's an entry."""
        return self.kv_cache.delete(
            llm_string=_hash(llm_string),
            prompt=_hash(prompt),
        )

    def clear(self, **kwargs: Any) -> None:
        """Clear cache. This is for all LLMs at once."""
        self.kv_cache.clear()


CASSANDRA_SEMANTIC_CACHE_DEFAULT_DISTANCE_METRIC = "dot"
CASSANDRA_SEMANTIC_CACHE_DEFAULT_SCORE_THRESHOLD = 0.85
CASSANDRA_SEMANTIC_CACHE_DEFAULT_TABLE_NAME = "langchain_llm_semantic_cache"
CASSANDRA_SEMANTIC_CACHE_DEFAULT_TTL_SECONDS = None
CASSANDRA_SEMANTIC_CACHE_EMBEDDING_CACHE_SIZE = 16


class CassandraSemanticCache(BaseCache):
    """
    Cache that uses Cassandra as a vector-store backend for semantic
    (i.e. similarity-based) lookup.

    It uses a single (vector) Cassandra table and stores, in principle,
    cached values from several LLMs, so the LLM's llm_string is part
    of the rows' primary keys.

    The similarity is based on one of several distance metrics (default: "dot").
    If choosing another metric, the default threshold is to be re-tuned accordingly.
    """

    def __init__(
        self,
<<<<<<< HEAD
=======
        session: Optional[CassandraSession],
        keyspace: Optional[str],
>>>>>>> 957956ba
        embedding: Embeddings,
        table_name: str = CASSANDRA_SEMANTIC_CACHE_DEFAULT_TABLE_NAME,
        session: Optional[CassandraSession] = None,
        keyspace: Optional[str] = None,
        distance_metric: str = CASSANDRA_SEMANTIC_CACHE_DEFAULT_DISTANCE_METRIC,
        score_threshold: float = CASSANDRA_SEMANTIC_CACHE_DEFAULT_SCORE_THRESHOLD,
        ttl_seconds: Optional[int] = CASSANDRA_SEMANTIC_CACHE_DEFAULT_TTL_SECONDS,
        skip_provisioning: bool = False,
    ):
        """
        Initialize the cache with all relevant parameters.
        Args:
            session (cassandra.cluster.Session): an open Cassandra session
            keyspace (str): the keyspace to use for storing the cache
            embedding (Embedding): Embedding provider for semantic
                encoding and search.
            table_name (str): name of the Cassandra (vector) table
                to use as cache
            distance_metric (str, 'dot'): which measure to adopt for
                similarity searches
            score_threshold (optional float): numeric value to use as
                cutoff for the similarity searches
            ttl_seconds (optional int): time-to-live for cache entries
                (default: None, i.e. forever)
        The default score threshold is tuned to the default metric.
        Tune it carefully yourself if switching to another distance metric.
        """
        try:
            from cassio.table import MetadataVectorCassandraTable
        except (ImportError, ModuleNotFoundError):
            raise ValueError(
                "Could not import cassio python package. "
                "Please install it with `pip install cassio`."
            )
        self.session = session
        self.keyspace = keyspace
        self.embedding = embedding
        self.table_name = table_name
        self.distance_metric = distance_metric
        self.score_threshold = score_threshold
        self.ttl_seconds = ttl_seconds

        # The contract for this class has separate lookup and update:
        # in order to spare some embedding calculations we cache them between
        # the two calls.
        # Note: each instance of this class has its own `_get_embedding` with
        # its own lru.
        @lru_cache(maxsize=CASSANDRA_SEMANTIC_CACHE_EMBEDDING_CACHE_SIZE)
        def _cache_embedding(text: str) -> List[float]:
            return self.embedding.embed_query(text=text)

        self._get_embedding = _cache_embedding
        self.embedding_dimension = self._get_embedding_dimension()

        self.table = MetadataVectorCassandraTable(
            session=self.session,
            keyspace=self.keyspace,
            table=self.table_name,
            primary_key_type=["TEXT"],
            vector_dimension=self.embedding_dimension,
            ttl_seconds=self.ttl_seconds,
            metadata_indexing=("allow", {"_llm_string_hash"}),
            skip_provisioning=skip_provisioning,
        )

    def _get_embedding_dimension(self) -> int:
        return len(self._get_embedding(text="This is a sample sentence."))

    def update(self, prompt: str, llm_string: str, return_val: RETURN_VAL_TYPE) -> None:
        """Update cache based on prompt and llm_string."""
        embedding_vector = self._get_embedding(text=prompt)
        llm_string_hash = _hash(llm_string)
        body = _dumps_generations(return_val)
        metadata = {
            "_prompt": prompt,
            "_llm_string_hash": llm_string_hash,
        }
        row_id = f"{_hash(prompt)}-{llm_string_hash}"
        #
        self.table.put(
            body_blob=body,
            vector=embedding_vector,
            row_id=row_id,
            metadata=metadata,
        )

    def lookup(self, prompt: str, llm_string: str) -> Optional[RETURN_VAL_TYPE]:
        """Look up based on prompt and llm_string."""
        hit_with_id = self.lookup_with_id(prompt, llm_string)
        if hit_with_id is not None:
            return hit_with_id[1]
        else:
            return None

    def lookup_with_id(
        self, prompt: str, llm_string: str
    ) -> Optional[Tuple[str, RETURN_VAL_TYPE]]:
        """
        Look up based on prompt and llm_string.
        If there are hits, return (document_id, cached_entry)
        """
        prompt_embedding: List[float] = self._get_embedding(text=prompt)
        hits = list(
            self.table.metric_ann_search(
                vector=prompt_embedding,
                metadata={"_llm_string_hash": _hash(llm_string)},
                n=1,
                metric=self.distance_metric,
                metric_threshold=self.score_threshold,
            )
        )
        if hits:
            hit = hits[0]
<<<<<<< HEAD
            generations_str = hit["body_blob"]
            return (
                hit["row_id"],
                _loads_generations(generations_str),
            )
=======
            generations = _loads_generations(hit["body_blob"])
            if generations is not None:
                # this protects against malformed cached items:
                return (
                    hit["row_id"],
                    generations,
                )
            else:
                return None
>>>>>>> 957956ba
        else:
            return None

    def lookup_with_id_through_llm(
        self, prompt: str, llm: LLM, stop: Optional[List[str]] = None
    ) -> Optional[Tuple[str, RETURN_VAL_TYPE]]:
        llm_string = get_prompts(
            {**llm.dict(), **{"stop": stop}},
            [],
        )[1]
        return self.lookup_with_id(prompt, llm_string=llm_string)

    def delete_by_document_id(self, document_id: str) -> None:
        """
        Given this is a "similarity search" cache, an invalidation pattern
        that makes sense is first a lookup to get an ID, and then deleting
        with that ID. This is for the second step.
        """
        self.table.delete(row_id=document_id)

    def clear(self, **kwargs: Any) -> None:
        """Clear the *whole* semantic cache."""
        self.table.clear()<|MERGE_RESOLUTION|>--- conflicted
+++ resolved
@@ -129,11 +129,7 @@
     return json.dumps([dumps(_item) for _item in generations])
 
 
-<<<<<<< HEAD
-def _loads_generations(generations_str: str) -> RETURN_VAL_TYPE:
-=======
 def _loads_generations(generations_str: str) -> Union[RETURN_VAL_TYPE, None]:
->>>>>>> 957956ba
     """
     Deserialization of a string into a generic RETURN_VAL_TYPE
     (i.e. a sequence of `Generation`).
@@ -143,26 +139,14 @@
     Args:
         generations_str (str): A string representing a list of generations.
 
-<<<<<<< HEAD
-    Raises:
-        ValueError: Could not decode input string to list of generations.
-=======
     Compatible with the legacy cache-blob format
     Does not raise exceptions for malformed entries, just logs a warning
     and returns none: the caller should be prepared for such a cache miss.
->>>>>>> 957956ba
 
     Returns:
         RETURN_VAL_TYPE: A list of generations.
     """
     try:
-<<<<<<< HEAD
-        return [loads(_item_str) for _item_str in json.loads(generations_str)]
-    except json.JSONDecodeError:
-        raise ValueError(
-            f"Could not decode json to list of generations: {generations_str}"
-        )
-=======
         generations = [loads(_item_str) for _item_str in json.loads(generations_str)]
         return generations
     except (json.JSONDecodeError, TypeError):
@@ -182,7 +166,6 @@
             f"Malformed/unparsable cached blob encountered: '{generations_str}'"
         )
         return None
->>>>>>> 957956ba
 
 
 class InMemoryCache(BaseCache):
@@ -857,10 +840,6 @@
             llm_string=_hash(llm_string),
             prompt=_hash(prompt),
         )
-<<<<<<< HEAD
-        if item:
-            return _loads_generations(item["body_blob"])
-=======
         if item is not None:
             generations = _loads_generations(item["body_blob"])
             # this protects against malformed cached items:
@@ -868,7 +847,6 @@
                 return generations
             else:
                 return None
->>>>>>> 957956ba
         else:
             return None
 
@@ -928,15 +906,10 @@
 
     def __init__(
         self,
-<<<<<<< HEAD
-=======
         session: Optional[CassandraSession],
         keyspace: Optional[str],
->>>>>>> 957956ba
         embedding: Embeddings,
         table_name: str = CASSANDRA_SEMANTIC_CACHE_DEFAULT_TABLE_NAME,
-        session: Optional[CassandraSession] = None,
-        keyspace: Optional[str] = None,
         distance_metric: str = CASSANDRA_SEMANTIC_CACHE_DEFAULT_DISTANCE_METRIC,
         score_threshold: float = CASSANDRA_SEMANTIC_CACHE_DEFAULT_SCORE_THRESHOLD,
         ttl_seconds: Optional[int] = CASSANDRA_SEMANTIC_CACHE_DEFAULT_TTL_SECONDS,
@@ -1046,13 +1019,6 @@
         )
         if hits:
             hit = hits[0]
-<<<<<<< HEAD
-            generations_str = hit["body_blob"]
-            return (
-                hit["row_id"],
-                _loads_generations(generations_str),
-            )
-=======
             generations = _loads_generations(hit["body_blob"])
             if generations is not None:
                 # this protects against malformed cached items:
@@ -1062,7 +1028,6 @@
                 )
             else:
                 return None
->>>>>>> 957956ba
         else:
             return None
 
