--- conflicted
+++ resolved
@@ -1,99 +1,7 @@
-<<<<<<< HEAD
-"""Cassandra-based chat message history, based on cassIO."""
-from __future__ import annotations
-
-import json
-import typing
-import uuid
-from typing import List, Optional
-
-if typing.TYPE_CHECKING:
-    from cassandra.cluster import Session as CassandraSession
-
-from langchain_core.chat_history import BaseChatMessageHistory
-from langchain_core.messages import (
-    BaseMessage,
-    message_to_dict,
-    messages_from_dict,
-)
-
-DEFAULT_TABLE_NAME = "message_store"
-DEFAULT_TTL_SECONDS = None
-
-
-class CassandraChatMessageHistory(BaseChatMessageHistory):
-    """Chat message history that stores history in Cassandra.
-
-    Args:
-        session_id: arbitrary key that is used to store the messages
-            of a single chat session.
-        session: a Cassandra `Session` object (an open DB connection)
-        keyspace: name of the keyspace to use.
-        table_name: name of the table to use.
-        ttl_seconds: time-to-live (seconds) for automatic expiration
-            of stored entries. None (default) for no expiration.
-    """
-
-    def __init__(
-        self,
-        session_id: str,
-        table_name: str = DEFAULT_TABLE_NAME,
-        session: Optional[CassandraSession] = None,
-        keyspace: Optional[str] = None,
-        ttl_seconds: Optional[int] = DEFAULT_TTL_SECONDS,
-        skip_provisioning: bool = False,
-    ) -> None:
-        try:
-            from cassio.table.tables import ClusteredCassandraTable
-        except (ImportError, ModuleNotFoundError):
-            raise ImportError(
-                "Could not import cassio python package. "
-                "Please install it with `pip install cassio`."
-            )
-        self.session_id = session_id
-        self.session = session
-        self.keyspace = keyspace
-        self.ttl_seconds = ttl_seconds
-        self.table_name = table_name
-        self.blob_history = ClusteredCassandraTable(
-            table=self.table_name,
-            session=self.session,
-            keyspace=self.keyspace,
-            partition_id=self.session_id,
-            primary_key_type=["TEXT", "TIMEUUID"],
-            ordering_in_partition="DESC",
-            ttl_seconds=self.ttl_seconds,
-            skip_provisioning=skip_provisioning,
-        )
-
-    @property
-    def messages(self) -> List[BaseMessage]:  # type: ignore
-        """Retrieve all session messages from DB"""
-        message_blobs = [row["body_blob"] for row in self.blob_history.get_partition()][
-            ::-1
-        ]
-        items = [json.loads(message_blob) for message_blob in message_blobs]
-        messages = messages_from_dict(items)
-        return messages
-
-    def add_message(self, message: BaseMessage) -> None:
-        """Write a message to the table"""
-        this_message_id = uuid.uuid1()
-        self.blob_history.put(
-            row_id=this_message_id,
-            body_blob=json.dumps(message_to_dict(message)),
-        )
-
-    def clear(self) -> None:
-        """Clear session memory from DB"""
-        self.blob_history.delete_partition()
-        return None
-=======
 from langchain_community.chat_message_histories.cassandra import (
     DEFAULT_TABLE_NAME,
     DEFAULT_TTL_SECONDS,
     CassandraChatMessageHistory,
 )
 
-__all__ = ["DEFAULT_TABLE_NAME", "DEFAULT_TTL_SECONDS", "CassandraChatMessageHistory"]
->>>>>>> 0dc432aa
+__all__ = ["DEFAULT_TABLE_NAME", "DEFAULT_TTL_SECONDS", "CassandraChatMessageHistory"]