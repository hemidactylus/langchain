from langchain_community.vectorstores.cassandra import CVST, Cassandra

<<<<<<< HEAD
import warnings
import typing
import uuid
from typing import (
    Any,
    Callable,
    Dict,
    Iterable,
    List,
    Optional,
    Tuple,
    Type,
    TypeVar,
    Union,
)

import numpy as np

if typing.TYPE_CHECKING:
    from cassandra.cluster import Session as CassandraSession

from langchain_core.documents import Document
from langchain_core.embeddings import Embeddings
from langchain_core.vectorstores import VectorStore

from langchain.vectorstores.utils import maximal_marginal_relevance

CVST = TypeVar("CVST", bound="Cassandra")


class Cassandra(VectorStore):
    """Wrapper around Apache Cassandra(R) for vector-store workloads.

    To use it, you need a recent installation of the `cassio` library
    and a Cassandra cluster / Astra DB instance supporting vector capabilities.

    Visit the cassio.org website for extensive quickstarts and code examples.

    Constructor args:
        non_searchable_metadata_fields (List[str], default []):
            Optionally specify a list of field names in the metadata
            that will *not* be indexed for later filtering during searches.
            Useful e.g. for very large pieces of metadata that you'll never
            need to use as part of the query and you only need to retrieve
            back with the rest of the document from a search.
            Important: once you commit to a choice for a given vector store,
            changing this value later might lead to inconsistently-stored data.

    Example:
        .. code-block:: python

                from langchain.vectorstores import Cassandra
                from langchain.embeddings.openai import OpenAIEmbeddings

                embeddings = OpenAIEmbeddings()
                session = ...             # create your Cassandra session object
                keyspace = 'my_keyspace'  # the keyspace should exist already
                table_name = 'my_vector_store'
                vectorstore = Cassandra(embeddings, session, keyspace, table_name)
    """

    _embedding_dimension: Union[int, None]

    # Additional 'kwargs' to let through to CassIO "*ann_search" calls
    CASSIO_SEARCH_KWARGS = {"partition_id"}

    @staticmethod
    def _filter_ann_search_kwargs(args_dict: Dict[str, Any]) -> Dict[str, Any]:
        discarded_args = set(args_dict.keys()) - Cassandra.CASSIO_SEARCH_KWARGS
        if discarded_args:
            warnings.warn(
                f"Warning: unrecognized arguments are being purged from a call "
                f"to the CassIO vector store class: {','.join(discarded_args)}."
            )
        return {
            k: v
            for k, v in args_dict.items()
            if k in Cassandra.CASSIO_SEARCH_KWARGS
        }

    @staticmethod
    def _filter_to_metadata(filter_dict: Optional[Dict[str, str]]) -> Dict[str, Any]:
        if filter_dict is None:
            return {}
        else:
            return filter_dict

    def _get_embedding_dimension(self) -> int:
        if self._embedding_dimension is None:
            self._embedding_dimension = len(
                self.embedding.embed_query("This is a sample sentence.")
            )
        return self._embedding_dimension

    def __init__(
        self,
        embedding: Embeddings,
        table_name: str,
        session: Optional[CassandraSession] = None,
        keyspace: Optional[str] = None,
        ttl_seconds: Optional[int] = None,
        non_searchable_metadata_fields: List[str] = [],
        partitioned: bool = False,
        partition_id: Optional[str] = None,
        skip_provisioning: bool = False,
    ) -> None:
        try:
            from cassio.table import (
                ClusteredMetadataVectorCassandraTable,
                MetadataVectorCassandraTable,
            )
        except (ImportError, ModuleNotFoundError):
            raise ImportError(
                "Could not import cassio python package. "
                "Please install it with `pip install cassio`."
            )
        """Create a vector table."""
        self.embedding = embedding
        self.session = session
        self.keyspace = keyspace
        self.table_name = table_name
        self.ttl_seconds = ttl_seconds
        #
        self._embedding_dimension = None
        #
        if not partitioned:
            if partition_id is not None:
                raise ValueError(
                    "`partition_id` cannot be supplied on a non-partitioned store."
                )
            self.vector_table = MetadataVectorCassandraTable(
                session=session,
                keyspace=keyspace,
                table=table_name,
                vector_dimension=self._get_embedding_dimension(),
                primary_key_type="TEXT",
                metadata_indexing=("default_to_searchable", non_searchable_metadata_fields),
                skip_provisioning=skip_provisioning,
            )
        else:
            if partition_id is None:
                raise ValueError(
                    "`partition_id` must be supplied for a partitioned store."
                )
            self.vector_table = ClusteredMetadataVectorCassandraTable(
                session=session,
                keyspace=keyspace,
                table=table_name,
                vector_dimension=self._get_embedding_dimension(),
                primary_key_type=["TEXT", "TEXT"],
                metadata_indexing=("default_to_searchable", non_searchable_metadata_fields),
                partition_id=partition_id,
                skip_provisioning=skip_provisioning,
            )

    @property
    def embeddings(self) -> Embeddings:
        return self.embedding

    @staticmethod
    def _dont_flip_the_cos_score(similarity0to1: float) -> float:
        # the identity
        return similarity0to1

    def _select_relevance_score_fn(self) -> Callable[[float], float]:
        """
        The underlying *CassandraTable already returns a "score proper",
        i.e. one in [0, 1] where higher means more *similar*,
        so here the final score transformation is not reversing the interval:
        """
        return self._dont_flip_the_cos_score

    def delete_collection(self) -> None:
        """
        Just an alias for `clear`
        (to better align with other VectorStore implementations).
        """
        self.clear()

    def clear(self) -> None:
        """Empty the collection."""
        self.vector_table.clear()

    def delete_by_document_id(self, document_id: str) -> None:
        return self.vector_table.delete(row_id=document_id)

    def delete(
        self, ids: Optional[List[str]] = None, batch_size: int = 50, **kwargs: Any
    ) -> Optional[bool]:
        """Delete by vector IDs.

        Args:
            ids: List of ids to delete.
            batch_size (int, default=50): size of delete batches

        Returns:
            Optional[bool]: True if deletion is successful,
            False otherwise, None if not implemented.
        """

        if ids is None:
            raise ValueError("No ids provided to delete.")

        for i in range(0, len(ids), batch_size):
            batch_ids = ids[i : i + batch_size]

            futures = [
                self.vector_table.delete_async(row_id=document_id)
                for document_id in batch_ids
            ]
            for future in futures:
                future.result()

        return True

    def add_texts(
        self,
        texts: Iterable[str],
        metadatas: Optional[List[dict]] = None,
        ids: Optional[List[str]] = None,
        batch_size: int = 16,
        ttl_seconds: Optional[int] = None,
        **kwargs: Any,
    ) -> List[str]:
        """Run more texts through the embeddings and add to the vectorstore.

        Args:
            texts (Iterable[str]): Texts to add to the vectorstore.
            metadatas (Optional[List[dict]], optional): Optional list of metadatas.
            ids (Optional[List[str]], optional): Optional list of IDs.
            batch_size (int): Number of concurrent requests to send to the server.
            ttl_seconds (Optional[int], optional): Optional time-to-live
                for the added texts.

        Returns:
            List[str]: List of IDs of the added texts.
        """
        _texts = list(texts)  # lest it be a generator or something
        if ids is None:
            ids = [uuid.uuid4().hex for _ in _texts]
        if metadatas is None:
            metadatas = [{} for _ in _texts]
        #
        ttl_seconds = ttl_seconds or self.ttl_seconds
        #
        embedding_vectors = self.embedding.embed_documents(_texts)
        #
        for i in range(0, len(_texts), batch_size):
            batch_texts = _texts[i : i + batch_size]
            batch_embedding_vectors = embedding_vectors[i : i + batch_size]
            batch_ids = ids[i : i + batch_size]
            batch_metadatas = metadatas[i : i + batch_size]

            futures = [
                self.vector_table.put_async(
                    row_id=text_id,
                    body_blob=text,
                    vector=embedding_vector,
                    metadata=metadata or {},
                    ttl_seconds=ttl_seconds,
                    **kwargs,
                )
                for text, embedding_vector, text_id, metadata in zip(
                    batch_texts, batch_embedding_vectors, batch_ids, batch_metadatas
                )
            ]
            for future in futures:
                future.result()
        return ids

    # id-returning search facilities
    def similarity_search_with_score_id_by_vector(
        self,
        embedding: List[float],
        k: int = 4,
        filter: Optional[Dict[str, str]] = None,
        **kwargs: Any,
    ) -> List[Tuple[Document, float, str]]:
        """Return docs most similar to embedding vector.

        Args:
            embedding (str): Embedding to look up documents similar to.
            k (int): Number of Documents to return. Defaults to 4.
        Returns:
            List of (Document, score, id), the most similar to the query vector.
        """
        search_metadata = self._filter_to_metadata(filter)
        #
        hits = self.vector_table.metric_ann_search(
            vector=embedding,
            n=k,
            metric="cos",
            metric_threshold=None,
            metadata=search_metadata,
            **self._filter_ann_search_kwargs(kwargs),
        )
        # We stick to 'cos' distance as it can be normalized on a 0-1 axis
        # (1=most relevant), as required by this class' contract.
        return [
            (
                Document(
                    page_content=hit["body_blob"],
                    metadata=hit["metadata"],
                ),
                0.5 + 0.5 * hit["distance"],
                hit["row_id"],
            )
            for hit in hits
        ]

    def similarity_search_with_score_id(
        self,
        query: str,
        k: int = 4,
        filter: Optional[Dict[str, str]] = None,
        **kwargs: Any,
    ) -> List[Tuple[Document, float, str]]:
        embedding_vector = self.embedding.embed_query(query)
        return self.similarity_search_with_score_id_by_vector(
            embedding=embedding_vector,
            k=k,
            filter=filter,
            **kwargs,
        )

    # id-unaware search facilities
    def similarity_search_with_score_by_vector(
        self,
        embedding: List[float],
        k: int = 4,
        filter: Optional[Dict[str, str]] = None,
        **kwargs: Any,
    ) -> List[Tuple[Document, float]]:
        """Return docs most similar to embedding vector.

        Args:
            embedding (str): Embedding to look up documents similar to.
            k (int): Number of Documents to return. Defaults to 4.
        Returns:
            List of (Document, score), the most similar to the query vector.
        """
        return [
            (doc, score)
            for (doc, score, doc_id) in self.similarity_search_with_score_id_by_vector(
                embedding=embedding,
                k=k,
                filter=filter,
                **kwargs,
            )
        ]

    def similarity_search(
        self,
        query: str,
        k: int = 4,
        filter: Optional[Dict[str, str]] = None,
        **kwargs: Any,
    ) -> List[Document]:
        embedding_vector = self.embedding.embed_query(query)
        return self.similarity_search_by_vector(
            embedding_vector,
            k,
            filter=filter,
            **kwargs,
        )

    def similarity_search_by_vector(
        self,
        embedding: List[float],
        k: int = 4,
        filter: Optional[Dict[str, str]] = None,
        **kwargs: Any,
    ) -> List[Document]:
        return [
            doc
            for doc, _ in self.similarity_search_with_score_by_vector(
                embedding,
                k,
                filter=filter,
                **kwargs,
            )
        ]

    def similarity_search_with_score(
        self,
        query: str,
        k: int = 4,
        filter: Optional[Dict[str, str]] = None,
        **kwargs: Any,
    ) -> List[Tuple[Document, float]]:
        embedding_vector = self.embedding.embed_query(query)
        return self.similarity_search_with_score_by_vector(
            embedding_vector,
            k,
            filter=filter,
            **kwargs,
        )

    def max_marginal_relevance_search_by_vector(
        self,
        embedding: List[float],
        k: int = 4,
        fetch_k: int = 20,
        lambda_mult: float = 0.5,
        filter: Optional[Dict[str, str]] = None,
        **kwargs: Any,
    ) -> List[Document]:
        """Return docs selected using the maximal marginal relevance.
        Maximal marginal relevance optimizes for similarity to query AND diversity
        among selected documents.
        Args:
            embedding: Embedding to look up documents similar to.
            k: Number of Documents to return.
            fetch_k: Number of Documents to fetch to pass to MMR algorithm.
            lambda_mult: Number between 0 and 1 that determines the degree
                        of diversity among the results with 0 corresponding
                        to maximum diversity and 1 to minimum diversity.
        Returns:
            List of Documents selected by maximal marginal relevance.
        """
        search_metadata = self._filter_to_metadata(filter)

        prefetch_hits = list(
            self.vector_table.metric_ann_search(
                vector=embedding,
                n=fetch_k,
                metric="cos",
                metric_threshold=None,
                metadata=search_metadata,
                **self._filter_ann_search_kwargs(kwargs),
            )
        )
        # let the mmr utility pick the *indices* in the above array
        mmr_indices = maximal_marginal_relevance(
            np.array(embedding, dtype=np.float32),
            [pf_hit["vector"] for pf_hit in prefetch_hits],
            k=k,
            lambda_mult=lambda_mult,
        )
        mmr_hits = [
            pf_hit
            for pf_index, pf_hit in enumerate(prefetch_hits)
            if pf_index in mmr_indices
        ]
        return [
            Document(
                page_content=hit["body_blob"],
                metadata=hit["metadata"],
            )
            for hit in mmr_hits
        ]

    def max_marginal_relevance_search(
        self,
        query: str,
        k: int = 4,
        fetch_k: int = 20,
        lambda_mult: float = 0.5,
        filter: Optional[Dict[str, str]] = None,
        **kwargs: Any,
    ) -> List[Document]:
        """Return docs selected using the maximal marginal relevance.
        Maximal marginal relevance optimizes for similarity to query AND diversity
        among selected documents.
        Args:
            query: Text to look up documents similar to.
            k: Number of Documents to return.
            fetch_k: Number of Documents to fetch to pass to MMR algorithm.
            lambda_mult: Number between 0 and 1 that determines the degree
                        of diversity among the results with 0 corresponding
                        to maximum diversity and 1 to minimum diversity.
                        Optional.
        Returns:
            List of Documents selected by maximal marginal relevance.
        """
        embedding_vector = self.embedding.embed_query(query)
        return self.max_marginal_relevance_search_by_vector(
            embedding_vector,
            k,
            fetch_k,
            lambda_mult=lambda_mult,
            filter=filter,
            **kwargs,
        )

    @classmethod
    def from_texts(
        cls: Type[CVST],
        texts: List[str],
        embedding: Embeddings,
        metadatas: Optional[List[dict]] = None,
        batch_size: int = 16,
        **kwargs: Any,
    ) -> CVST:
        """Create a Cassandra vectorstore from raw texts.

        Returns:
            a Cassandra vectorstore.
        """
        cassandra_store = cls(
            embedding=embedding,
            **kwargs,
        )
        cassandra_store.add_texts(
            texts=texts, metadatas=metadatas, batch_size=batch_size
        )
        return cassandra_store

    @classmethod
    def from_documents(
        cls: Type[CVST],
        documents: List[Document],
        embedding: Embeddings,
        batch_size: int = 16,
        **kwargs: Any,
    ) -> CVST:
        """Create a Cassandra vectorstore from a document list.

        Returns:
            a Cassandra vectorstore.
        """
        texts = [doc.page_content for doc in documents]
        metadatas = [doc.metadata for doc in documents]
        return cls.from_texts(
            texts=texts,
            metadatas=metadatas,
            embedding=embedding,
            batch_size=batch_size,
            **kwargs,
        )
=======
__all__ = ["CVST", "Cassandra"]
>>>>>>> 0dc432aa
<|MERGE_RESOLUTION|>--- conflicted
+++ resolved
@@ -1,536 +1,3 @@
 from langchain_community.vectorstores.cassandra import CVST, Cassandra
 
-<<<<<<< HEAD
-import warnings
-import typing
-import uuid
-from typing import (
-    Any,
-    Callable,
-    Dict,
-    Iterable,
-    List,
-    Optional,
-    Tuple,
-    Type,
-    TypeVar,
-    Union,
-)
-
-import numpy as np
-
-if typing.TYPE_CHECKING:
-    from cassandra.cluster import Session as CassandraSession
-
-from langchain_core.documents import Document
-from langchain_core.embeddings import Embeddings
-from langchain_core.vectorstores import VectorStore
-
-from langchain.vectorstores.utils import maximal_marginal_relevance
-
-CVST = TypeVar("CVST", bound="Cassandra")
-
-
-class Cassandra(VectorStore):
-    """Wrapper around Apache Cassandra(R) for vector-store workloads.
-
-    To use it, you need a recent installation of the `cassio` library
-    and a Cassandra cluster / Astra DB instance supporting vector capabilities.
-
-    Visit the cassio.org website for extensive quickstarts and code examples.
-
-    Constructor args:
-        non_searchable_metadata_fields (List[str], default []):
-            Optionally specify a list of field names in the metadata
-            that will *not* be indexed for later filtering during searches.
-            Useful e.g. for very large pieces of metadata that you'll never
-            need to use as part of the query and you only need to retrieve
-            back with the rest of the document from a search.
-            Important: once you commit to a choice for a given vector store,
-            changing this value later might lead to inconsistently-stored data.
-
-    Example:
-        .. code-block:: python
-
-                from langchain.vectorstores import Cassandra
-                from langchain.embeddings.openai import OpenAIEmbeddings
-
-                embeddings = OpenAIEmbeddings()
-                session = ...             # create your Cassandra session object
-                keyspace = 'my_keyspace'  # the keyspace should exist already
-                table_name = 'my_vector_store'
-                vectorstore = Cassandra(embeddings, session, keyspace, table_name)
-    """
-
-    _embedding_dimension: Union[int, None]
-
-    # Additional 'kwargs' to let through to CassIO "*ann_search" calls
-    CASSIO_SEARCH_KWARGS = {"partition_id"}
-
-    @staticmethod
-    def _filter_ann_search_kwargs(args_dict: Dict[str, Any]) -> Dict[str, Any]:
-        discarded_args = set(args_dict.keys()) - Cassandra.CASSIO_SEARCH_KWARGS
-        if discarded_args:
-            warnings.warn(
-                f"Warning: unrecognized arguments are being purged from a call "
-                f"to the CassIO vector store class: {','.join(discarded_args)}."
-            )
-        return {
-            k: v
-            for k, v in args_dict.items()
-            if k in Cassandra.CASSIO_SEARCH_KWARGS
-        }
-
-    @staticmethod
-    def _filter_to_metadata(filter_dict: Optional[Dict[str, str]]) -> Dict[str, Any]:
-        if filter_dict is None:
-            return {}
-        else:
-            return filter_dict
-
-    def _get_embedding_dimension(self) -> int:
-        if self._embedding_dimension is None:
-            self._embedding_dimension = len(
-                self.embedding.embed_query("This is a sample sentence.")
-            )
-        return self._embedding_dimension
-
-    def __init__(
-        self,
-        embedding: Embeddings,
-        table_name: str,
-        session: Optional[CassandraSession] = None,
-        keyspace: Optional[str] = None,
-        ttl_seconds: Optional[int] = None,
-        non_searchable_metadata_fields: List[str] = [],
-        partitioned: bool = False,
-        partition_id: Optional[str] = None,
-        skip_provisioning: bool = False,
-    ) -> None:
-        try:
-            from cassio.table import (
-                ClusteredMetadataVectorCassandraTable,
-                MetadataVectorCassandraTable,
-            )
-        except (ImportError, ModuleNotFoundError):
-            raise ImportError(
-                "Could not import cassio python package. "
-                "Please install it with `pip install cassio`."
-            )
-        """Create a vector table."""
-        self.embedding = embedding
-        self.session = session
-        self.keyspace = keyspace
-        self.table_name = table_name
-        self.ttl_seconds = ttl_seconds
-        #
-        self._embedding_dimension = None
-        #
-        if not partitioned:
-            if partition_id is not None:
-                raise ValueError(
-                    "`partition_id` cannot be supplied on a non-partitioned store."
-                )
-            self.vector_table = MetadataVectorCassandraTable(
-                session=session,
-                keyspace=keyspace,
-                table=table_name,
-                vector_dimension=self._get_embedding_dimension(),
-                primary_key_type="TEXT",
-                metadata_indexing=("default_to_searchable", non_searchable_metadata_fields),
-                skip_provisioning=skip_provisioning,
-            )
-        else:
-            if partition_id is None:
-                raise ValueError(
-                    "`partition_id` must be supplied for a partitioned store."
-                )
-            self.vector_table = ClusteredMetadataVectorCassandraTable(
-                session=session,
-                keyspace=keyspace,
-                table=table_name,
-                vector_dimension=self._get_embedding_dimension(),
-                primary_key_type=["TEXT", "TEXT"],
-                metadata_indexing=("default_to_searchable", non_searchable_metadata_fields),
-                partition_id=partition_id,
-                skip_provisioning=skip_provisioning,
-            )
-
-    @property
-    def embeddings(self) -> Embeddings:
-        return self.embedding
-
-    @staticmethod
-    def _dont_flip_the_cos_score(similarity0to1: float) -> float:
-        # the identity
-        return similarity0to1
-
-    def _select_relevance_score_fn(self) -> Callable[[float], float]:
-        """
-        The underlying *CassandraTable already returns a "score proper",
-        i.e. one in [0, 1] where higher means more *similar*,
-        so here the final score transformation is not reversing the interval:
-        """
-        return self._dont_flip_the_cos_score
-
-    def delete_collection(self) -> None:
-        """
-        Just an alias for `clear`
-        (to better align with other VectorStore implementations).
-        """
-        self.clear()
-
-    def clear(self) -> None:
-        """Empty the collection."""
-        self.vector_table.clear()
-
-    def delete_by_document_id(self, document_id: str) -> None:
-        return self.vector_table.delete(row_id=document_id)
-
-    def delete(
-        self, ids: Optional[List[str]] = None, batch_size: int = 50, **kwargs: Any
-    ) -> Optional[bool]:
-        """Delete by vector IDs.
-
-        Args:
-            ids: List of ids to delete.
-            batch_size (int, default=50): size of delete batches
-
-        Returns:
-            Optional[bool]: True if deletion is successful,
-            False otherwise, None if not implemented.
-        """
-
-        if ids is None:
-            raise ValueError("No ids provided to delete.")
-
-        for i in range(0, len(ids), batch_size):
-            batch_ids = ids[i : i + batch_size]
-
-            futures = [
-                self.vector_table.delete_async(row_id=document_id)
-                for document_id in batch_ids
-            ]
-            for future in futures:
-                future.result()
-
-        return True
-
-    def add_texts(
-        self,
-        texts: Iterable[str],
-        metadatas: Optional[List[dict]] = None,
-        ids: Optional[List[str]] = None,
-        batch_size: int = 16,
-        ttl_seconds: Optional[int] = None,
-        **kwargs: Any,
-    ) -> List[str]:
-        """Run more texts through the embeddings and add to the vectorstore.
-
-        Args:
-            texts (Iterable[str]): Texts to add to the vectorstore.
-            metadatas (Optional[List[dict]], optional): Optional list of metadatas.
-            ids (Optional[List[str]], optional): Optional list of IDs.
-            batch_size (int): Number of concurrent requests to send to the server.
-            ttl_seconds (Optional[int], optional): Optional time-to-live
-                for the added texts.
-
-        Returns:
-            List[str]: List of IDs of the added texts.
-        """
-        _texts = list(texts)  # lest it be a generator or something
-        if ids is None:
-            ids = [uuid.uuid4().hex for _ in _texts]
-        if metadatas is None:
-            metadatas = [{} for _ in _texts]
-        #
-        ttl_seconds = ttl_seconds or self.ttl_seconds
-        #
-        embedding_vectors = self.embedding.embed_documents(_texts)
-        #
-        for i in range(0, len(_texts), batch_size):
-            batch_texts = _texts[i : i + batch_size]
-            batch_embedding_vectors = embedding_vectors[i : i + batch_size]
-            batch_ids = ids[i : i + batch_size]
-            batch_metadatas = metadatas[i : i + batch_size]
-
-            futures = [
-                self.vector_table.put_async(
-                    row_id=text_id,
-                    body_blob=text,
-                    vector=embedding_vector,
-                    metadata=metadata or {},
-                    ttl_seconds=ttl_seconds,
-                    **kwargs,
-                )
-                for text, embedding_vector, text_id, metadata in zip(
-                    batch_texts, batch_embedding_vectors, batch_ids, batch_metadatas
-                )
-            ]
-            for future in futures:
-                future.result()
-        return ids
-
-    # id-returning search facilities
-    def similarity_search_with_score_id_by_vector(
-        self,
-        embedding: List[float],
-        k: int = 4,
-        filter: Optional[Dict[str, str]] = None,
-        **kwargs: Any,
-    ) -> List[Tuple[Document, float, str]]:
-        """Return docs most similar to embedding vector.
-
-        Args:
-            embedding (str): Embedding to look up documents similar to.
-            k (int): Number of Documents to return. Defaults to 4.
-        Returns:
-            List of (Document, score, id), the most similar to the query vector.
-        """
-        search_metadata = self._filter_to_metadata(filter)
-        #
-        hits = self.vector_table.metric_ann_search(
-            vector=embedding,
-            n=k,
-            metric="cos",
-            metric_threshold=None,
-            metadata=search_metadata,
-            **self._filter_ann_search_kwargs(kwargs),
-        )
-        # We stick to 'cos' distance as it can be normalized on a 0-1 axis
-        # (1=most relevant), as required by this class' contract.
-        return [
-            (
-                Document(
-                    page_content=hit["body_blob"],
-                    metadata=hit["metadata"],
-                ),
-                0.5 + 0.5 * hit["distance"],
-                hit["row_id"],
-            )
-            for hit in hits
-        ]
-
-    def similarity_search_with_score_id(
-        self,
-        query: str,
-        k: int = 4,
-        filter: Optional[Dict[str, str]] = None,
-        **kwargs: Any,
-    ) -> List[Tuple[Document, float, str]]:
-        embedding_vector = self.embedding.embed_query(query)
-        return self.similarity_search_with_score_id_by_vector(
-            embedding=embedding_vector,
-            k=k,
-            filter=filter,
-            **kwargs,
-        )
-
-    # id-unaware search facilities
-    def similarity_search_with_score_by_vector(
-        self,
-        embedding: List[float],
-        k: int = 4,
-        filter: Optional[Dict[str, str]] = None,
-        **kwargs: Any,
-    ) -> List[Tuple[Document, float]]:
-        """Return docs most similar to embedding vector.
-
-        Args:
-            embedding (str): Embedding to look up documents similar to.
-            k (int): Number of Documents to return. Defaults to 4.
-        Returns:
-            List of (Document, score), the most similar to the query vector.
-        """
-        return [
-            (doc, score)
-            for (doc, score, doc_id) in self.similarity_search_with_score_id_by_vector(
-                embedding=embedding,
-                k=k,
-                filter=filter,
-                **kwargs,
-            )
-        ]
-
-    def similarity_search(
-        self,
-        query: str,
-        k: int = 4,
-        filter: Optional[Dict[str, str]] = None,
-        **kwargs: Any,
-    ) -> List[Document]:
-        embedding_vector = self.embedding.embed_query(query)
-        return self.similarity_search_by_vector(
-            embedding_vector,
-            k,
-            filter=filter,
-            **kwargs,
-        )
-
-    def similarity_search_by_vector(
-        self,
-        embedding: List[float],
-        k: int = 4,
-        filter: Optional[Dict[str, str]] = None,
-        **kwargs: Any,
-    ) -> List[Document]:
-        return [
-            doc
-            for doc, _ in self.similarity_search_with_score_by_vector(
-                embedding,
-                k,
-                filter=filter,
-                **kwargs,
-            )
-        ]
-
-    def similarity_search_with_score(
-        self,
-        query: str,
-        k: int = 4,
-        filter: Optional[Dict[str, str]] = None,
-        **kwargs: Any,
-    ) -> List[Tuple[Document, float]]:
-        embedding_vector = self.embedding.embed_query(query)
-        return self.similarity_search_with_score_by_vector(
-            embedding_vector,
-            k,
-            filter=filter,
-            **kwargs,
-        )
-
-    def max_marginal_relevance_search_by_vector(
-        self,
-        embedding: List[float],
-        k: int = 4,
-        fetch_k: int = 20,
-        lambda_mult: float = 0.5,
-        filter: Optional[Dict[str, str]] = None,
-        **kwargs: Any,
-    ) -> List[Document]:
-        """Return docs selected using the maximal marginal relevance.
-        Maximal marginal relevance optimizes for similarity to query AND diversity
-        among selected documents.
-        Args:
-            embedding: Embedding to look up documents similar to.
-            k: Number of Documents to return.
-            fetch_k: Number of Documents to fetch to pass to MMR algorithm.
-            lambda_mult: Number between 0 and 1 that determines the degree
-                        of diversity among the results with 0 corresponding
-                        to maximum diversity and 1 to minimum diversity.
-        Returns:
-            List of Documents selected by maximal marginal relevance.
-        """
-        search_metadata = self._filter_to_metadata(filter)
-
-        prefetch_hits = list(
-            self.vector_table.metric_ann_search(
-                vector=embedding,
-                n=fetch_k,
-                metric="cos",
-                metric_threshold=None,
-                metadata=search_metadata,
-                **self._filter_ann_search_kwargs(kwargs),
-            )
-        )
-        # let the mmr utility pick the *indices* in the above array
-        mmr_indices = maximal_marginal_relevance(
-            np.array(embedding, dtype=np.float32),
-            [pf_hit["vector"] for pf_hit in prefetch_hits],
-            k=k,
-            lambda_mult=lambda_mult,
-        )
-        mmr_hits = [
-            pf_hit
-            for pf_index, pf_hit in enumerate(prefetch_hits)
-            if pf_index in mmr_indices
-        ]
-        return [
-            Document(
-                page_content=hit["body_blob"],
-                metadata=hit["metadata"],
-            )
-            for hit in mmr_hits
-        ]
-
-    def max_marginal_relevance_search(
-        self,
-        query: str,
-        k: int = 4,
-        fetch_k: int = 20,
-        lambda_mult: float = 0.5,
-        filter: Optional[Dict[str, str]] = None,
-        **kwargs: Any,
-    ) -> List[Document]:
-        """Return docs selected using the maximal marginal relevance.
-        Maximal marginal relevance optimizes for similarity to query AND diversity
-        among selected documents.
-        Args:
-            query: Text to look up documents similar to.
-            k: Number of Documents to return.
-            fetch_k: Number of Documents to fetch to pass to MMR algorithm.
-            lambda_mult: Number between 0 and 1 that determines the degree
-                        of diversity among the results with 0 corresponding
-                        to maximum diversity and 1 to minimum diversity.
-                        Optional.
-        Returns:
-            List of Documents selected by maximal marginal relevance.
-        """
-        embedding_vector = self.embedding.embed_query(query)
-        return self.max_marginal_relevance_search_by_vector(
-            embedding_vector,
-            k,
-            fetch_k,
-            lambda_mult=lambda_mult,
-            filter=filter,
-            **kwargs,
-        )
-
-    @classmethod
-    def from_texts(
-        cls: Type[CVST],
-        texts: List[str],
-        embedding: Embeddings,
-        metadatas: Optional[List[dict]] = None,
-        batch_size: int = 16,
-        **kwargs: Any,
-    ) -> CVST:
-        """Create a Cassandra vectorstore from raw texts.
-
-        Returns:
-            a Cassandra vectorstore.
-        """
-        cassandra_store = cls(
-            embedding=embedding,
-            **kwargs,
-        )
-        cassandra_store.add_texts(
-            texts=texts, metadatas=metadatas, batch_size=batch_size
-        )
-        return cassandra_store
-
-    @classmethod
-    def from_documents(
-        cls: Type[CVST],
-        documents: List[Document],
-        embedding: Embeddings,
-        batch_size: int = 16,
-        **kwargs: Any,
-    ) -> CVST:
-        """Create a Cassandra vectorstore from a document list.
-
-        Returns:
-            a Cassandra vectorstore.
-        """
-        texts = [doc.page_content for doc in documents]
-        metadatas = [doc.metadata for doc in documents]
-        return cls.from_texts(
-            texts=texts,
-            metadatas=metadatas,
-            embedding=embedding,
-            batch_size=batch_size,
-            **kwargs,
-        )
-=======
-__all__ = ["CVST", "Cassandra"]
->>>>>>> 0dc432aa
+__all__ = ["CVST", "Cassandra"]