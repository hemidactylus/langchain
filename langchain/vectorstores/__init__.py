"""Wrappers on top of vector stores."""
from langchain.vectorstores.analyticdb import AnalyticDB
from langchain.vectorstores.annoy import Annoy
from langchain.vectorstores.atlas import AtlasDB
from langchain.vectorstores.base import VectorStore
from langchain.vectorstores.cassandra import Cassandra
from langchain.vectorstores.chroma import Chroma
from langchain.vectorstores.deeplake import DeepLake
from langchain.vectorstores.docarray import DocArrayHnswSearch, DocArrayInMemorySearch
from langchain.vectorstores.elastic_vector_search import ElasticVectorSearch
from langchain.vectorstores.faiss import FAISS
from langchain.vectorstores.lancedb import LanceDB
from langchain.vectorstores.milvus import Milvus
from langchain.vectorstores.myscale import MyScale, MyScaleSettings
from langchain.vectorstores.opensearch_vector_search import OpenSearchVectorSearch
from langchain.vectorstores.pinecone import Pinecone
from langchain.vectorstores.qdrant import Qdrant
from langchain.vectorstores.redis import Redis
from langchain.vectorstores.supabase import SupabaseVectorStore
from langchain.vectorstores.tair import Tair
from langchain.vectorstores.typesense import Typesense
from langchain.vectorstores.vectara import Vectara
from langchain.vectorstores.weaviate import Weaviate
from langchain.vectorstores.zilliz import Zilliz

__all__ = [
    "Redis",
    "ElasticVectorSearch",
    "FAISS",
    "VectorStore",
    "Pinecone",
    "Weaviate",
    "Qdrant",
    "Milvus",
    "Zilliz",
    "Chroma",
    "OpenSearchVectorSearch",
    "AtlasDB",
    "DeepLake",
    "Annoy",
    "MyScale",
    "MyScaleSettings",
    "SupabaseVectorStore",
    "AnalyticDB",
    "Vectara",
    "Tair",
    "LanceDB",
    "DocArrayHnswSearch",
    "DocArrayInMemorySearch",
<<<<<<< HEAD
    "Cassandra",
=======
    "Typesense",
>>>>>>> aec642fe
]<|MERGE_RESOLUTION|>--- conflicted
+++ resolved
@@ -47,9 +47,6 @@
     "LanceDB",
     "DocArrayHnswSearch",
     "DocArrayInMemorySearch",
-<<<<<<< HEAD
+    "Typesense",
     "Cassandra",
-=======
-    "Typesense",
->>>>>>> aec642fe
 ]