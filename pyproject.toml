[tool.poetry]
name = "langchain"
version = "0.0.212"
description = "Building applications with LLMs through composability"
authors = []
license = "MIT"
readme = "README.md"
repository = "https://www.github.com/hwchase17/langchain"

[tool.poetry.scripts]
langchain-server = "langchain.server:main"

[tool.poetry.dependencies]
python = ">=3.8.1,<4.0"
pydantic = "^1"
SQLAlchemy = ">=1.4,<3"
requests = "^2"
PyYAML = ">=5.4.1"
numpy = "^1"
azure-core = {version = "^1.26.4", optional=true}
tqdm = {version = ">=4.48.0", optional = true}
openapi-schema-pydantic = "^1.2"
faiss-cpu = {version = "^1", optional = true}
wikipedia = {version = "^1", optional = true}
elasticsearch = {version = "^8", optional = true}
opensearch-py = {version = "^2.0.0", optional = true}
redis = {version = "^4", optional = true}
manifest-ml = {version = "^0.0.1", optional = true}
spacy = {version = "^3", optional = true}
nltk = {version = "^3", optional = true}
transformers = {version = "^4", optional = true}
beautifulsoup4 = {version = "^4", optional = true}
torch = {version = ">=1,<3", optional = true}
jinja2 = {version = "^3", optional = true}
tiktoken = {version = "^0.3.2", optional = true, python="^3.9"}
pinecone-client = {version = "^2", optional = true}
pinecone-text = {version = "^0.4.2", optional = true}
pymongo = {version = "^4.3.3", optional = true}
clickhouse-connect = {version="^0.5.14", optional=true}
weaviate-client = {version = "^3", optional = true}
google-api-python-client = {version = "2.70.0", optional = true}
google-auth = {version = "^2.18.1", optional = true}
wolframalpha = {version = "5.0.0", optional = true}
anthropic = {version = "^0.2.6", optional = true}
qdrant-client = {version = "^1.1.2", optional = true, python = ">=3.8.1,<3.12"}
dataclasses-json = "^0.5.7"
tensorflow-text = {version = "^2.11.0", optional = true, python = "^3.10, <3.12"}
tenacity = "^8.1.0"
cohere = {version = "^3", optional = true}
openai = {version = "^0", optional = true}
nlpcloud = {version = "^1", optional = true}
nomic = {version = "^1.0.43", optional = true}
huggingface_hub = {version = "^0", optional = true}
jina = {version = "^3.14", optional = true}
google-search-results = {version = "^2", optional = true}
sentence-transformers = {version = "^2", optional = true}
aiohttp = "^3.8.3"
arxiv = {version = "^1.4", optional = true}
pypdf = {version = "^3.4.0", optional = true}
networkx = {version="^2.6.3", optional = true}
aleph-alpha-client = {version="^2.15.0", optional = true}
deeplake = {version = "^3.6.2", optional = true}
pgvector = {version = "^0.1.6", optional = true}
psycopg2-binary = {version = "^2.9.5", optional = true}
pyowm = {version = "^3.3.0", optional = true}
async-timeout = {version = "^4.0.0", python = "<3.11"}
azure-identity = {version = "^1.12.0", optional=true}
gptcache = {version = ">=0.1.7", optional = true}
atlassian-python-api = {version = "^3.36.0", optional=true}
pytesseract = {version = "^0.3.10", optional=true}
html2text = {version="^2020.1.16", optional=true}
numexpr = "^2.8.4"
duckduckgo-search = {version="^3.8.3", optional=true}
azure-cosmos = {version="^4.4.0b1", optional=true}
lark = {version="^1.1.5", optional=true}
lancedb = {version = "^0.1", optional = true}
pexpect = {version = "^4.8.0", optional = true}
pyvespa = {version = "^0.33.0", optional = true}
O365 = {version = "^2.0.26", optional = true}
jq = {version = "^1.4.1", optional = true}
steamship = {version = "^2.16.9", optional = true}
pdfminer-six = {version = "^20221105", optional = true}
docarray = {version="^0.32.0", extras=["hnswlib"], optional=true}
lxml = {version = "^4.9.2", optional = true}
pymupdf = {version = "^1.22.3", optional = true}
pypdfium2 = {version = "^4.10.0", optional = true}
gql = {version = "^3.4.1", optional = true}
pandas = {version = "^2.0.1", optional = true}
telethon = {version = "^1.28.5", optional = true}
neo4j = {version = "^5.8.1", optional = true}
psychicapi = {version = "^0.5", optional = true}
zep-python = {version=">=0.31", optional=true}
langkit = {version = ">=0.0.1.dev3, <0.1.0", optional = true}
chardet = {version="^5.1.0", optional=true}
requests-toolbelt = {version = "^1.0.0", optional = true}
openlm = {version = "^0.0.5", optional = true}
scikit-learn = {version = "^1.2.2", optional = true}
azure-ai-formrecognizer = {version = "^3.2.1", optional = true}
azure-ai-vision = {version = "^0.11.1b1", optional = true}
azure-cognitiveservices-speech = {version = "^1.28.0", optional = true}
py-trello = {version = "^0.19.0", optional = true}
momento = {version = "^1.5.0", optional = true}
bibtexparser = {version = "^1.4.0", optional = true}
singlestoredb = {version = "^0.7.1", optional = true}
pyspark = {version = "^3.4.0", optional = true}
clarifai = {version = "9.1.0", optional = true}
tigrisdb = {version = "^1.0.0b6", optional = true}
nebula3-python = {version = "^3.4.0", optional = true}
langchainplus-sdk = ">=0.0.17"
awadb = {version = "^0.3.3", optional = true}
azure-search-documents = {version = "11.4.0a20230509004", source = "azure-sdk-dev", optional = true}
openllm = {version = ">=0.1.6", optional = true}
streamlit = {version = "^1.18.0", optional = true, python = ">=3.8.1,<3.9.7 || >3.9.7,<4.0"}

[tool.poetry.group.docs.dependencies]
autodoc_pydantic = "^1.8.0"
myst_parser = "^0.18.1"
nbsphinx = "^0.8.9"
sphinx = "^4.5.0"
sphinx-autobuild = "^2021.3.14"
sphinx_book_theme = "^0.3.3"
sphinx_rtd_theme = "^1.0.0"
sphinx-typlog-theme = "^0.8.0"
sphinx-panels = "^0.6.0"
toml = "^0.10.2"
myst-nb = "^0.17.1"
linkchecker = "^10.2.1"
sphinx-copybutton = "^0.5.1"

[tool.poetry.group.test.dependencies]
# The only dependencies that should be added are
# dependencies used for running tests (e.g., pytest, freezegun, response).
# Any dependencies that do not meet that criteria will be removed.
pytest = "^7.3.0"
pytest-cov = "^4.0.0"
pytest-dotenv = "^0.5.2"
duckdb-engine = "^0.7.0"
pytest-watcher = "^0.2.6"
freezegun = "^1.2.2"
responses = "^0.22.0"
pytest-asyncio = "^0.20.3"
lark = "^1.1.5"
pandas = "^2.0.0"
pytest-mock  = "^3.10.0"
pytest-socket = "^0.6.0"
syrupy = "^4.0.2"

[tool.poetry.group.test_integration]
optional = true

[tool.poetry.group.test_integration.dependencies]
# Do not add dependencies in the test_integration group
# Instead:
# 1. Add an optional dependency to the main group
#       poetry add --optional [package name]
# 2. Add the package name to the extended_testing extra (find it below)
# 3. Relock the poetry file
#       poetry lock --no-update
# 4. Favor unit tests not integration tests.
#    Use the @pytest.mark.requires(pkg_name) decorator in unit_tests.
#    Your tests should not rely on network access, as it prevents other
#    developers from being able to easily run them.
#    Instead write unit tests that use the `responses` library or mock.patch with
#    fixtures. Keep the fixtures minimal.
# See CONTRIBUTING.md for more instructions on working with optional dependencies.
# https://github.com/hwchase17/langchain/blob/master/.github/CONTRIBUTING.md#working-with-optional-dependencies
pytest-vcr = "^1.0.2"
wrapt = "^1.15.0"
openai = "^0.27.4"
elasticsearch = {extras = ["async"], version = "^8.6.2"}
redis = "^4.5.4"
pinecone-client = "^2.2.1"
pinecone-text = "^0.4.2"
pymongo = "^4.3.3"
clickhouse-connect = "^0.5.14"
transformers = "^4.27.4"
deeplake = "^3.2.21"
weaviate-client = "^3.15.5"
torch = "^1.0.0"
chromadb = "^0.3.21"
tiktoken = "^0.3.3"
python-dotenv = "^1.0.0"
sentence-transformers = "^2"
gptcache = "^0.1.9"
promptlayer = "^0.1.80"
tair = "^1.3.3"
wikipedia = "^1"
<<<<<<< HEAD
pymongo = "^4.3.3"
cassio = "^0.0.6"
=======
cassandra-driver = "^3.27.0"
>>>>>>> 2518e6c9
arxiv = "^1.4"
mastodon-py = "^1.8.1"
momento = "^1.5.0"
# Please do not add any dependencies in the test_integration group
# See instructions above ^^

[tool.poetry.group.lint.dependencies]
ruff = "^0.0.249"
types-toml = "^0.10.8.1"
types-redis = "^4.3.21.6"
black = "^23.1.0"
types-chardet = "^5.0.4.6"
mypy-protobuf = "^3.0.0"

[tool.poetry.group.typing.dependencies]
mypy = "^0.991"
types-pyyaml = "^6.0.12.2"
types-requests = "^2.28.11.5"

[tool.poetry.group.dev]
optional = true

[tool.poetry.group.dev.dependencies]
jupyter = "^1.0.0"
playwright = "^1.28.0"
setuptools = "^67.6.1"

[tool.poetry.extras]
llms = ["anthropic", "clarifai", "cohere", "openai", "openllm", "openlm", "nlpcloud", "huggingface_hub", "manifest-ml", "torch", "transformers"]
qdrant = ["qdrant-client"]
openai = ["openai", "tiktoken"]
text_helpers = ["chardet"]
clarifai = ["clarifai"]
cohere = ["cohere"]
docarray = ["docarray"]
embeddings = ["sentence-transformers"]
azure = [
    "azure-identity",
    "azure-cosmos",
    "openai",
    "azure-core",
    "azure-ai-formrecognizer",
    "azure-ai-vision",
    "azure-cognitiveservices-speech",
    "azure-search-documents",
]
all = [
    "anthropic",
    "clarifai",
    "cohere",
    "openai",
    "nlpcloud",
    "huggingface_hub",
    "jina",
    "manifest-ml",
    "elasticsearch",
    "opensearch-py",
    "google-search-results",
    "faiss-cpu",
    "sentence-transformers",
    "transformers",
    "spacy",
    "nltk",
    "wikipedia",
    "beautifulsoup4",
    "tiktoken",
    "torch",
    "jinja2",
    "pinecone-client",
    "pinecone-text",
    "pymongo",
    "weaviate-client",
    "redis",
    "google-api-python-client",
    "google-auth",
    "wolframalpha",
    "qdrant-client",
    "tensorflow-text",
    "pypdf",
    "networkx",
    "nomic",
    "aleph-alpha-client",
    "deeplake",
    "pgvector",
    "psycopg2-binary",
    "pyowm",
    "pytesseract",
    "html2text",
    "atlassian-python-api",
    "gptcache",
    "duckduckgo-search",
    "arxiv",
    "azure-identity",
    "clickhouse-connect",
    "azure-cosmos",
    "lancedb",
    "langkit",
    "lark",
    "pexpect",
    "pyvespa",
    "O365",
    "jq",
    "docarray",
    "steamship",
    "pdfminer-six",
    "lxml",
    "requests-toolbelt",
    "neo4j",
    "openlm",
    "azure-ai-formrecognizer",
    "azure-ai-vision",
    "azure-cognitiveservices-speech",
    "momento",
    "singlestoredb",
    "tigrisdb",
    "nebula3-python",
    "awadb",
]

# An extra used to be able to add extended testing.
# Please use new-line on formatting to make it easier to add new packages without
# merge-conflicts
extended_testing = [
 "beautifulsoup4",
 "bibtexparser",
 "chardet",
 "jq",
 "pdfminer.six",
 "pgvector",
 "pypdf",
 "pymupdf",
 "pypdfium2",
 "tqdm",
 "lxml",
 "atlassian-python-api",
 "beautifulsoup4",
 "pandas",
 "telethon",
 "psychicapi",
 "zep-python",
 "gql",
 "requests_toolbelt",
 "html2text",
 "py-trello",
 "scikit-learn",
 "streamlit",
 "pyspark",
 "openai"
]

[[tool.poetry.source]]
name = "azure-sdk-dev"
url = "https://pkgs.dev.azure.com/azure-sdk/public/_packaging/azure-sdk-for-python/pypi/simple/"
secondary = true

[tool.ruff]
select = [
  "E",  # pycodestyle
  "F",  # pyflakes
  "I",  # isort
]
exclude = [
  "tests/integration_tests/examples/non-utf8-encoding.py",
]

[tool.mypy]
ignore_missing_imports = "True"
disallow_untyped_defs = "True"
exclude = ["notebooks"]

[tool.coverage.run]
omit = [
    "tests/*",
]

[build-system]
requires = ["poetry-core>=1.0.0"]
build-backend = "poetry.core.masonry.api"

[tool.pytest.ini_options]
# --strict-markers will raise errors on unknown marks.
# https://docs.pytest.org/en/7.1.x/how-to/mark.html#raising-errors-on-unknown-marks
#
# https://docs.pytest.org/en/7.1.x/reference/reference.html
# --strict-config       any warnings encountered while parsing the `pytest`
#                       section of the configuration file raise errors.
#
# https://github.com/tophat/syrupy
# --snapshot-warn-unused    Prints a warning on unused snapshots rather than fail the test suite.
addopts = "--strict-markers --strict-config --durations=5 --snapshot-warn-unused"
# Registering custom markers.
# https://docs.pytest.org/en/7.1.x/example/markers.html#registering-markers
markers = [
  "requires: mark tests as requiring a specific library"
]<|MERGE_RESOLUTION|>--- conflicted
+++ resolved
@@ -185,12 +185,7 @@
 promptlayer = "^0.1.80"
 tair = "^1.3.3"
 wikipedia = "^1"
-<<<<<<< HEAD
-pymongo = "^4.3.3"
-cassio = "^0.0.6"
-=======
 cassandra-driver = "^3.27.0"
->>>>>>> 2518e6c9
 arxiv = "^1.4"
 mastodon-py = "^1.8.1"
 momento = "^1.5.0"
